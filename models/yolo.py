--- conflicted
+++ resolved
@@ -58,7 +58,7 @@
 
             if self.onnx_dynamic:
                 continue
-
+                
             bs, _, ny, nx = x[i].shape  # x(bs,255,20,20) to x(bs,3,20,20,85)
             x[i] = x[i].view(bs, self.na, self.no, ny, nx).permute(0, 1, 3, 4, 2).contiguous()
 
@@ -68,12 +68,7 @@
 
                 y = x[i].sigmoid()
                 if self.inplace:
-<<<<<<< HEAD
-                    ag = self.anchor_grid[i]
-                    y[..., 0:2] = (y[..., 0:2] * 2. - 0.5 + self.grid[i]) * self.stride[i]  # xy
-=======
                     y[..., 0:2] = (y[..., 0:2] * 2 + self.grid[i]) * self.stride[i]  # xy
->>>>>>> 48700646
                     y[..., 2:4] = (y[..., 2:4] * 2) ** 2 * self.anchor_grid[i]  # wh
                 else:  # for YOLOv5 on AWS Inferentia https://github.com/ultralytics/yolov5/pull/2953
                     xy, wh, conf = y.split((2, 2, self.nc + 1), 4)  # y.tensor_split((2, 4, 5), 4)  # torch 1.8.0
@@ -82,11 +77,7 @@
                     y = torch.cat((xy, wh, conf), 4)
                 z.append(y.view(bs, -1, self.no))
 
-<<<<<<< HEAD
-        return x if (self.training or self.onnx_dynamic) else (torch.cat(z, 1), x)
-=======
-        return x if self.training else (torch.cat(z, 1),) if self.export else (torch.cat(z, 1), x)
->>>>>>> 48700646
+        return x if (self.training or self.onnx_dynamic) else (torch.cat(z, 1),) if self.export else (torch.cat(z, 1), x)
 
     def _make_grid(self, nx=20, ny=20, i=0):
         d = self.anchors[i].device
