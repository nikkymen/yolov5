# Dataset utils and dataloaders

import glob
import logging
import math
import os
import random
import shutil
import time
from itertools import repeat
from multiprocessing.pool import ThreadPool
from pathlib import Path
from threading import Thread

import cv2
import numpy as np
import torch
import torch.nn.functional as F
from PIL import Image, ExifTags
from torch.utils.data import Dataset
from tqdm import tqdm

from utils.general import xyxy2xywh, xywh2xyxy, xywhn2xyxy, xyn2xy, segment2box, segments2boxes, resample_segments, \
    clean_str
from utils.torch_utils import torch_distributed_zero_first

# Parameters
help_url = 'https://github.com/ultralytics/yolov5/wiki/Train-Custom-Data'
img_formats = ['bmp', 'jpg', 'jpeg', 'png', 'tif', 'tiff', 'dng', 'webp']  # acceptable image suffixes
vid_formats = ['mov', 'avi', 'mp4', 'mpg', 'mpeg', 'm4v', 'wmv', 'mkv']  # acceptable video suffixes
logger = logging.getLogger(__name__)

# Get orientation exif tag
for orientation in ExifTags.TAGS.keys():
    if ExifTags.TAGS[orientation] == 'Orientation':
        break


def get_hash(files):
    # Returns a single hash value of a list of files
    return sum(os.path.getsize(f) for f in files if os.path.isfile(f))


def exif_size(img):
    # Returns exif-corrected PIL size
    s = img.size  # (width, height)
    try:
        rotation = dict(img._getexif().items())[orientation]
        if rotation == 6:  # rotation 270
            s = (s[1], s[0])
        elif rotation == 8:  # rotation 90
            s = (s[1], s[0])
    except:
        pass

    return s


def create_dataloader(path, imgsz, batch_size, stride, opt, hyp=None, augment=False, cache=False, pad=0.0, rect=False,
                      rank=-1, world_size=1, workers=8, image_weights=False, quad=False, prefix=''):
    # Make sure only the first process in DDP process the dataset first, and the following others can use the cache
    with torch_distributed_zero_first(rank):
        dataset = LoadImagesAndLabels(path, imgsz, batch_size,
                                      augment=augment,  # augment images
                                      hyp=hyp,  # augmentation hyperparameters
                                      rect=rect,  # rectangular training
                                      cache_images=cache,
                                      single_cls=opt.single_cls,
                                      stride=int(stride),
                                      pad=pad,
                                      image_weights=image_weights,
                                      prefix=prefix)

    batch_size = min(batch_size, len(dataset))
    nw = min([os.cpu_count() // world_size, batch_size if batch_size > 1 else 0, workers])  # number of workers
    sampler = torch.utils.data.distributed.DistributedSampler(dataset) if rank != -1 else None
    loader = torch.utils.data.DataLoader if image_weights else InfiniteDataLoader
    # Use torch.utils.data.DataLoader() if dataset.properties will update during training else InfiniteDataLoader()
    dataloader = loader(dataset,
                        batch_size=batch_size,
                        num_workers=nw,
                        sampler=sampler,
                        pin_memory=True,
                        collate_fn=LoadImagesAndLabels.collate_fn4 if quad else LoadImagesAndLabels.collate_fn)
    return dataloader, dataset


class InfiniteDataLoader(torch.utils.data.dataloader.DataLoader):
    """ Dataloader that reuses workers

    Uses same syntax as vanilla DataLoader
    """

    def __init__(self, *args, **kwargs):
        super().__init__(*args, **kwargs)
        object.__setattr__(self, 'batch_sampler', _RepeatSampler(self.batch_sampler))
        self.iterator = super().__iter__()

    def __len__(self):
        return len(self.batch_sampler.sampler)

    def __iter__(self):
        for i in range(len(self)):
            yield next(self.iterator)


class _RepeatSampler(object):
    """ Sampler that repeats forever

    Args:
        sampler (Sampler)
    """

    def __init__(self, sampler):
        self.sampler = sampler

    def __iter__(self):
        while True:
            yield from iter(self.sampler)


class LoadImages:  # for inference
    def __init__(self, path, img_size=640, stride=32):
        p = str(Path(path).absolute())  # os-agnostic absolute path
        if '*' in p:
            files = sorted(glob.glob(p, recursive=True))  # glob
        elif os.path.isdir(p):
            files = sorted(glob.glob(os.path.join(p, '*.*')))  # dir
        elif os.path.isfile(p):
            files = [p]  # files
        else:
            raise Exception(f'ERROR: {p} does not exist')

        images = [x for x in files if x.split('.')[-1].lower() in img_formats]
        videos = [x for x in files if x.split('.')[-1].lower() in vid_formats]
        ni, nv = len(images), len(videos)

        self.img_size = img_size
        self.stride = stride
        self.files = images + videos
        self.nf = ni + nv  # number of files
        self.video_flag = [False] * ni + [True] * nv
        self.mode = 'image'
        if any(videos):
            self.new_video(videos[0])  # new video
        else:
            self.cap = None
        assert self.nf > 0, f'No images or videos found in {p}. ' \
                            f'Supported formats are:\nimages: {img_formats}\nvideos: {vid_formats}'

    def __iter__(self):
        self.count = 0
        return self

    def __next__(self):
        if self.count == self.nf:
            raise StopIteration
        path = self.files[self.count]

        if self.video_flag[self.count]:
            # Read video
            self.mode = 'video'
            ret_val, img0 = self.cap.read()
            if not ret_val:
                self.count += 1
                self.cap.release()
                if self.count == self.nf:  # last video
                    raise StopIteration
                else:
                    path = self.files[self.count]
                    self.new_video(path)
                    ret_val, img0 = self.cap.read()

            self.frame += 1
            print(f'video {self.count + 1}/{self.nf} ({self.frame}/{self.nframes}) {path}: ', end='')

        else:
            # Read image
            self.count += 1
            img0 = cv2.imread(path)  # BGR
            assert img0 is not None, 'Image Not Found ' + path
            print(f'image {self.count}/{self.nf} {path}: ', end='')

        # Padded resize
        img = letterbox(img0, self.img_size, stride=self.stride)[0]

        # Convert
        img = img[:, :, ::-1].transpose(2, 0, 1)  # BGR to RGB, to 3x416x416
        img = np.ascontiguousarray(img)

        return path, img, img0, self.cap

    def new_video(self, path):
        self.frame = 0
        self.cap = cv2.VideoCapture(path)
        self.nframes = int(self.cap.get(cv2.CAP_PROP_FRAME_COUNT))

    def __len__(self):
        return self.nf  # number of files


class LoadWebcam:  # for inference
    def __init__(self, pipe='0', img_size=640, stride=32):
        self.img_size = img_size
        self.stride = stride

        if pipe.isnumeric():
            pipe = eval(pipe)  # local camera
        # pipe = 'rtsp://192.168.1.64/1'  # IP camera
        # pipe = 'rtsp://username:password@192.168.1.64/1'  # IP camera with login
        # pipe = 'http://wmccpinetop.axiscam.net/mjpg/video.mjpg'  # IP golf camera

        self.pipe = pipe
        self.cap = cv2.VideoCapture(pipe)  # video capture object
        self.cap.set(cv2.CAP_PROP_BUFFERSIZE, 3)  # set buffer size

    def __iter__(self):
        self.count = -1
        return self

    def __next__(self):
        self.count += 1
        if cv2.waitKey(1) == ord('q'):  # q to quit
            self.cap.release()
            cv2.destroyAllWindows()
            raise StopIteration

        # Read frame
        if self.pipe == 0:  # local camera
            ret_val, img0 = self.cap.read()
            img0 = cv2.flip(img0, 1)  # flip left-right
        else:  # IP camera
            n = 0
            while True:
                n += 1
                self.cap.grab()
                if n % 30 == 0:  # skip frames
                    ret_val, img0 = self.cap.retrieve()
                    if ret_val:
                        break

        # Print
        assert ret_val, f'Camera Error {self.pipe}'
        img_path = 'webcam.jpg'
        print(f'webcam {self.count}: ', end='')

        # Padded resize
        img = letterbox(img0, self.img_size, stride=self.stride)[0]

        # Convert
        img = img[:, :, ::-1].transpose(2, 0, 1)  # BGR to RGB, to 3x416x416
        img = np.ascontiguousarray(img)

        return img_path, img, img0, None

    def __len__(self):
        return 0


class LoadStreams:  # multiple IP or RTSP cameras
    def __init__(self, sources='streams.txt', img_size=640, stride=32):
        self.mode = 'stream'
        self.img_size = img_size
        self.stride = stride

        if os.path.isfile(sources):
            with open(sources, 'r') as f:
                sources = [x.strip() for x in f.read().strip().splitlines() if len(x.strip())]
        else:
            sources = [sources]

        n = len(sources)
        self.imgs = [None] * n
        self.sources = [clean_str(x) for x in sources]  # clean source names for later
        for i, s in enumerate(sources):
            # Start the thread to read frames from the video stream
            print(f'{i + 1}/{n}: {s}... ', end='')
            cap = cv2.VideoCapture(eval(s) if s.isnumeric() else s)
            assert cap.isOpened(), f'Failed to open {s}'
            w = int(cap.get(cv2.CAP_PROP_FRAME_WIDTH))
            h = int(cap.get(cv2.CAP_PROP_FRAME_HEIGHT))
            fps = cap.get(cv2.CAP_PROP_FPS) % 100
            _, self.imgs[i] = cap.read()  # guarantee first frame
            thread = Thread(target=self.update, args=([i, cap]), daemon=True)
            print(f' success ({w}x{h} at {fps:.2f} FPS).')
            thread.start()
        print('')  # newline

        # check for common shapes
        s = np.stack([letterbox(x, self.img_size, stride=self.stride)[0].shape for x in self.imgs], 0)  # shapes
        self.rect = np.unique(s, axis=0).shape[0] == 1  # rect inference if all shapes equal
        if not self.rect:
            print('WARNING: Different stream shapes detected. For optimal performance supply similarly-shaped streams.')

    def update(self, index, cap):
        # Read next stream frame in a daemon thread
        n = 0
        while cap.isOpened():
            n += 1
            # _, self.imgs[index] = cap.read()
            cap.grab()
            if n == 4:  # read every 4th frame
                _, self.imgs[index] = cap.retrieve()
                n = 0
            time.sleep(0.01)  # wait time

    def __iter__(self):
        self.count = -1
        return self

    def __next__(self):
        self.count += 1
        img0 = self.imgs.copy()
        if cv2.waitKey(1) == ord('q'):  # q to quit
            cv2.destroyAllWindows()
            raise StopIteration

        # Letterbox
        img = [letterbox(x, self.img_size, auto=self.rect, stride=self.stride)[0] for x in img0]

        # Stack
        img = np.stack(img, 0)

        # Convert
        img = img[:, :, :, ::-1].transpose(0, 3, 1, 2)  # BGR to RGB, to bsx3x416x416
        img = np.ascontiguousarray(img)

        return self.sources, img, img0, None

    def __len__(self):
        return 0  # 1E12 frames = 32 streams at 30 FPS for 30 years


def img2label_paths(img_paths):
    # Define label paths as a function of image paths
    sa, sb = os.sep + 'images' + os.sep, os.sep + 'labels' + os.sep  # /images/, /labels/ substrings
    return [x.replace(sa, sb, 1).replace('.' + x.split('.')[-1], '.txt') for x in img_paths]


class LoadImagesAndLabels(Dataset):  # for training/testing
    def __init__(self, path, img_size=640, batch_size=16, augment=False, hyp=None, rect=False, image_weights=False,
                 cache_images=False, single_cls=False, stride=32, pad=0.0, prefix=''):
        self.img_size = img_size
        self.augment = augment
        self.hyp = hyp
        self.image_weights = image_weights
        self.rect = False if image_weights else rect
        self.mosaic = self.augment and not self.rect  # load 4 images at a time into a mosaic (only during training)
        self.mosaic_border = [-img_size // 2, -img_size // 2]
        self.stride = stride
        self.path = path

        try:
            f = []  # image files
            for p in path if isinstance(path, list) else [path]:
                p = Path(p)  # os-agnostic
                if p.is_dir():  # dir
                    f += glob.glob(str(p / '**' / '*.*'), recursive=True)
                    # f = list(p.rglob('**/*.*'))  # pathlib
                elif p.is_file():  # file
                    with open(p, 'r') as t:
                        t = t.read().strip().splitlines()
                        parent = str(p.parent) + os.sep
                        f += [x.replace('./', parent) if x.startswith('./') else x for x in t]  # local to global path
                        # f += [p.parent / x.lstrip(os.sep) for x in t]  # local to global path (pathlib)
                else:
                    raise Exception(f'{prefix}{p} does not exist')
            self.img_files = sorted([x.replace('/', os.sep) for x in f if x.split('.')[-1].lower() in img_formats])
            # self.img_files = sorted([x for x in f if x.suffix[1:].lower() in img_formats])  # pathlib
            assert self.img_files, f'{prefix}No images found'
        except Exception as e:
            raise Exception(f'{prefix}Error loading data from {path}: {e}\nSee {help_url}')

        # Check cache
        self.label_files = img2label_paths(self.img_files)  # labels
        cache_path = (p if p.is_file() else Path(self.label_files[0]).parent).with_suffix('.cache')  # cached labels
        if cache_path.is_file():
            cache, exists = torch.load(cache_path), True  # load
            if cache['hash'] != get_hash(self.label_files + self.img_files) or 'version' not in cache:  # changed
                cache, exists = self.cache_labels(cache_path, prefix), False  # re-cache
        else:
            cache, exists = self.cache_labels(cache_path, prefix), False  # cache

        # Display cache
        nf, nm, ne, nc, n = cache.pop('results')  # found, missing, empty, corrupted, total
<<<<<<< HEAD
        desc = f"Scanning '{cache_path}' for images and labels... {nf} found, {nm} missing, {ne} empty, {nc} corrupted"
        tqdm(None, desc=prefix + desc, total=n, initial=n)
=======
        if exists:
            d = f"Scanning '{cache_path}' for images and labels... {nf} found, {nm} missing, {ne} empty, {nc} corrupted"
            tqdm(None, desc=prefix + d, total=n, initial=n)  # display cache results
>>>>>>> bdd88e1e
        assert nf > 0 or not augment, f'{prefix}No labels in {cache_path}. Can not train without labels. See {help_url}'

        # Read cache
        cache.pop('hash')  # remove hash
<<<<<<< HEAD
=======
        cache.pop('version')  # remove version
>>>>>>> bdd88e1e
        labels, shapes, self.segments = zip(*cache.values())
        self.labels = list(labels)
        self.shapes = np.array(shapes, dtype=np.float64)
        self.img_files = list(cache.keys())  # update
        self.label_files = img2label_paths(cache.keys())  # update
        if single_cls:
            for x in self.labels:
                x[:, 0] = 0

        n = len(shapes)  # number of images
        bi = np.floor(np.arange(n) / batch_size).astype(np.int)  # batch index
        nb = bi[-1] + 1  # number of batches
        self.batch = bi  # batch index of image
        self.n = n
        self.indices = range(n)

        # Rectangular Training
        if self.rect:
            # Sort by aspect ratio
            s = self.shapes  # wh
            ar = s[:, 1] / s[:, 0]  # aspect ratio
            irect = ar.argsort()
            self.img_files = [self.img_files[i] for i in irect]
            self.label_files = [self.label_files[i] for i in irect]
            self.labels = [self.labels[i] for i in irect]
            self.shapes = s[irect]  # wh
            ar = ar[irect]

            # Set training image shapes
            shapes = [[1, 1]] * nb
            for i in range(nb):
                ari = ar[bi == i]
                mini, maxi = ari.min(), ari.max()
                if maxi < 1:
                    shapes[i] = [maxi, 1]
                elif mini > 1:
                    shapes[i] = [1, 1 / mini]

            self.batch_shapes = np.ceil(np.array(shapes) * img_size / stride + pad).astype(np.int) * stride

        # Cache images into memory for faster training (WARNING: large datasets may exceed system RAM)
        self.imgs = [None] * n
        if cache_images:
            gb = 0  # Gigabytes of cached images
            self.img_hw0, self.img_hw = [None] * n, [None] * n
            results = ThreadPool(8).imap(lambda x: load_image(*x), zip(repeat(self), range(n)))  # 8 threads
            pbar = tqdm(enumerate(results), total=n)
            for i, x in pbar:
                self.imgs[i], self.img_hw0[i], self.img_hw[i] = x  # img, hw_original, hw_resized = load_image(self, i)
                gb += self.imgs[i].nbytes
                pbar.desc = f'{prefix}Caching images ({gb / 1E9:.1f}GB)'

    def cache_labels(self, path=Path('./labels.cache'), prefix=''):
        # Cache dataset labels, check images and read shapes
        x = {}  # dict
        nm, nf, ne, nc = 0, 0, 0, 0  # number missing, found, empty, duplicate
        pbar = tqdm(zip(self.img_files, self.label_files), desc='Scanning images', total=len(self.img_files))
        for i, (im_file, lb_file) in enumerate(pbar):
            try:
                # verify images
                im = Image.open(im_file)
                im.verify()  # PIL verify
                shape = exif_size(im)  # image size
                segments = []  # instance segments
                assert (shape[0] > 9) & (shape[1] > 9), f'image size {shape} <10 pixels'
                assert im.format.lower() in img_formats, f'invalid image format {im.format}'

                # verify labels
                if os.path.isfile(lb_file):
                    nf += 1  # label found
                    with open(lb_file, 'r') as f:
                        l = [x.split() for x in f.read().strip().splitlines()]
<<<<<<< HEAD
                        if any([len(x) >= 9 for x in l]):  # is segment
=======
                        if any([len(x) > 8 for x in l]):  # is segment
>>>>>>> bdd88e1e
                            classes = np.array([x[0] for x in l], dtype=np.float32)
                            segments = [np.array(x[1:], dtype=np.float32).reshape(-1, 2) for x in l]  # (cls, xy1...)
                            l = np.concatenate((classes.reshape(-1, 1), segments2boxes(segments)), 1)  # (cls, xywh)
                        l = np.array(l, dtype=np.float32)
                    if len(l):
                        assert l.shape[1] == 5, 'labels require 5 columns each'
                        assert (l >= 0).all(), 'negative labels'
                        assert (l[:, 1:] <= 1).all(), 'non-normalized or out of bounds coordinate labels'
                        # assert np.unique(l, axis=0).shape[0] == l.shape[0], 'duplicate labels'
                    else:
                        ne += 1  # label empty
                        l = np.zeros((0, 5), dtype=np.float32)
                else:
                    nm += 1  # label missing
                    l = np.zeros((0, 5), dtype=np.float32)
                x[im_file] = [l, shape, segments]
            except Exception as e:
                nc += 1
                print(f'{prefix}WARNING: Ignoring corrupted image and/or label {im_file}: {e}')

            pbar.desc = f"{prefix}Scanning '{path.parent / path.stem}' for images and labels... " \
                        f"{nf} found, {nm} missing, {ne} empty, {nc} corrupted"

        if nf == 0:
            print(f'{prefix}WARNING: No labels found in {path}. See {help_url}')

        x['hash'] = get_hash(self.label_files + self.img_files)
        x['results'] = nf, nm, ne, nc, i + 1
        x['version'] = 0.1  # cache version
        torch.save(x, path)  # save for next time
        logging.info(f'{prefix}New cache created: {path}')
        return x

    def __len__(self):
        return len(self.img_files)

    # def __iter__(self):
    #     self.count = -1
    #     print('ran dataset iter')
    #     #self.shuffled_vector = np.random.permutation(self.nF) if self.augment else np.arange(self.nF)
    #     return self

    def __getitem__(self, index):
        index = self.indices[index]  # linear, shuffled, or image_weights

        hyp = self.hyp
        mosaic = self.mosaic and random.random() < hyp['mosaic']
        if mosaic:
            # Load mosaic
            img, labels = load_mosaic(self, index)
            shapes = None

            # MixUp https://arxiv.org/pdf/1710.09412.pdf
            if random.random() < hyp['mixup']:
                img2, labels2 = load_mosaic(self, random.randint(0, self.n - 1))
                r = np.random.beta(8.0, 8.0)  # mixup ratio, alpha=beta=8.0
                img = (img * r + img2 * (1 - r)).astype(np.uint8)
                labels = np.concatenate((labels, labels2), 0)

        else:
            # Load image
            img, (h0, w0), (h, w) = load_image(self, index)

            # Letterbox
            shape = self.batch_shapes[self.batch[index]] if self.rect else self.img_size  # final letterboxed shape
            img, ratio, pad = letterbox(img, shape, auto=False, scaleup=self.augment)
            shapes = (h0, w0), ((h / h0, w / w0), pad)  # for COCO mAP rescaling

            labels = self.labels[index].copy()
            if labels.size:  # normalized xywh to pixel xyxy format
                labels[:, 1:] = xywhn2xyxy(labels[:, 1:], ratio[0] * w, ratio[1] * h, padw=pad[0], padh=pad[1])

        if self.augment:
            # Augment imagespace
            if not mosaic:
                img, labels = random_perspective(img, labels,
                                                 degrees=hyp['degrees'],
                                                 translate=hyp['translate'],
                                                 scale=hyp['scale'],
                                                 shear=hyp['shear'],
                                                 perspective=hyp['perspective'])

            # Augment colorspace
            augment_hsv(img, hgain=hyp['hsv_h'], sgain=hyp['hsv_s'], vgain=hyp['hsv_v'])

            # Apply cutouts
            # if random.random() < 0.9:
            #     labels = cutout(img, labels)

        nL = len(labels)  # number of labels
        if nL:
            labels[:, 1:5] = xyxy2xywh(labels[:, 1:5])  # convert xyxy to xywh
            labels[:, [2, 4]] /= img.shape[0]  # normalized height 0-1
            labels[:, [1, 3]] /= img.shape[1]  # normalized width 0-1

        if self.augment:
            # flip up-down
            if random.random() < hyp['flipud']:
                img = np.flipud(img)
                if nL:
                    labels[:, 2] = 1 - labels[:, 2]

            # flip left-right
            if random.random() < hyp['fliplr']:
                img = np.fliplr(img)
                if nL:
                    labels[:, 1] = 1 - labels[:, 1]

        labels_out = torch.zeros((nL, 6))
        if nL:
            labels_out[:, 1:] = torch.from_numpy(labels)

        # Convert
        img = img[:, :, ::-1].transpose(2, 0, 1)  # BGR to RGB, to 3x416x416
        img = np.ascontiguousarray(img)

        return torch.from_numpy(img), labels_out, self.img_files[index], shapes

    @staticmethod
    def collate_fn(batch):
        img, label, path, shapes = zip(*batch)  # transposed
        for i, l in enumerate(label):
            l[:, 0] = i  # add target image index for build_targets()
        return torch.stack(img, 0), torch.cat(label, 0), path, shapes

    @staticmethod
    def collate_fn4(batch):
        img, label, path, shapes = zip(*batch)  # transposed
        n = len(shapes) // 4
        img4, label4, path4, shapes4 = [], [], path[:n], shapes[:n]

        ho = torch.tensor([[0., 0, 0, 1, 0, 0]])
        wo = torch.tensor([[0., 0, 1, 0, 0, 0]])
        s = torch.tensor([[1, 1, .5, .5, .5, .5]])  # scale
        for i in range(n):  # zidane torch.zeros(16,3,720,1280)  # BCHW
            i *= 4
            if random.random() < 0.5:
                im = F.interpolate(img[i].unsqueeze(0).float(), scale_factor=2., mode='bilinear', align_corners=False)[
                    0].type(img[i].type())
                l = label[i]
            else:
                im = torch.cat((torch.cat((img[i], img[i + 1]), 1), torch.cat((img[i + 2], img[i + 3]), 1)), 2)
                l = torch.cat((label[i], label[i + 1] + ho, label[i + 2] + wo, label[i + 3] + ho + wo), 0) * s
            img4.append(im)
            label4.append(l)

        for i, l in enumerate(label4):
            l[:, 0] = i  # add target image index for build_targets()

        return torch.stack(img4, 0), torch.cat(label4, 0), path4, shapes4


# Ancillary functions --------------------------------------------------------------------------------------------------
def load_image(self, index):
    # loads 1 image from dataset, returns img, original hw, resized hw
    img = self.imgs[index]
    if img is None:  # not cached
        path = self.img_files[index]
        img = cv2.imread(path)  # BGR
        assert img is not None, 'Image Not Found ' + path
        h0, w0 = img.shape[:2]  # orig hw
        r = self.img_size / max(h0, w0)  # resize image to img_size
        if r != 1:  # always resize down, only resize up if training with augmentation
            interp = cv2.INTER_AREA if r < 1 and not self.augment else cv2.INTER_LINEAR
            img = cv2.resize(img, (int(w0 * r), int(h0 * r)), interpolation=interp)
        return img, (h0, w0), img.shape[:2]  # img, hw_original, hw_resized
    else:
        return self.imgs[index], self.img_hw0[index], self.img_hw[index]  # img, hw_original, hw_resized


def augment_hsv(img, hgain=0.5, sgain=0.5, vgain=0.5):
    r = np.random.uniform(-1, 1, 3) * [hgain, sgain, vgain] + 1  # random gains
    hue, sat, val = cv2.split(cv2.cvtColor(img, cv2.COLOR_BGR2HSV))
    dtype = img.dtype  # uint8

    x = np.arange(0, 256, dtype=np.int16)
    lut_hue = ((x * r[0]) % 180).astype(dtype)
    lut_sat = np.clip(x * r[1], 0, 255).astype(dtype)
    lut_val = np.clip(x * r[2], 0, 255).astype(dtype)

    img_hsv = cv2.merge((cv2.LUT(hue, lut_hue), cv2.LUT(sat, lut_sat), cv2.LUT(val, lut_val))).astype(dtype)
    cv2.cvtColor(img_hsv, cv2.COLOR_HSV2BGR, dst=img)  # no return needed


def hist_equalize(img, clahe=True, bgr=False):
    # Equalize histogram on BGR image 'img' with img.shape(n,m,3) and range 0-255
    yuv = cv2.cvtColor(img, cv2.COLOR_BGR2YUV if bgr else cv2.COLOR_RGB2YUV)
    if clahe:
        c = cv2.createCLAHE(clipLimit=2.0, tileGridSize=(8, 8))
        yuv[:, :, 0] = c.apply(yuv[:, :, 0])
    else:
        yuv[:, :, 0] = cv2.equalizeHist(yuv[:, :, 0])  # equalize Y channel histogram
    return cv2.cvtColor(yuv, cv2.COLOR_YUV2BGR if bgr else cv2.COLOR_YUV2RGB)  # convert YUV image to RGB


def load_mosaic(self, index):
    # loads images in a 4-mosaic

    labels4, segments4 = [], []
    s = self.img_size
    yc, xc = [int(random.uniform(-x, 2 * s + x)) for x in self.mosaic_border]  # mosaic center x, y
    indices = [index] + [self.indices[random.randint(0, self.n - 1)] for _ in range(3)]  # 3 additional image indices
    for i, index in enumerate(indices):
        # Load image
        img, _, (h, w) = load_image(self, index)

        # place img in img4
        if i == 0:  # top left
            img4 = np.full((s * 2, s * 2, img.shape[2]), 114, dtype=np.uint8)  # base image with 4 tiles
            x1a, y1a, x2a, y2a = max(xc - w, 0), max(yc - h, 0), xc, yc  # xmin, ymin, xmax, ymax (large image)
            x1b, y1b, x2b, y2b = w - (x2a - x1a), h - (y2a - y1a), w, h  # xmin, ymin, xmax, ymax (small image)
        elif i == 1:  # top right
            x1a, y1a, x2a, y2a = xc, max(yc - h, 0), min(xc + w, s * 2), yc
            x1b, y1b, x2b, y2b = 0, h - (y2a - y1a), min(w, x2a - x1a), h
        elif i == 2:  # bottom left
            x1a, y1a, x2a, y2a = max(xc - w, 0), yc, xc, min(s * 2, yc + h)
            x1b, y1b, x2b, y2b = w - (x2a - x1a), 0, w, min(y2a - y1a, h)
        elif i == 3:  # bottom right
            x1a, y1a, x2a, y2a = xc, yc, min(xc + w, s * 2), min(s * 2, yc + h)
            x1b, y1b, x2b, y2b = 0, 0, min(w, x2a - x1a), min(y2a - y1a, h)

        img4[y1a:y2a, x1a:x2a] = img[y1b:y2b, x1b:x2b]  # img4[ymin:ymax, xmin:xmax]
        padw = x1a - x1b
        padh = y1a - y1b

        # Labels
        labels, segments = self.labels[index].copy(), self.segments[index].copy()
        if labels.size:
            labels[:, 1:] = xywhn2xyxy(labels[:, 1:], w, h, padw, padh)  # normalized xywh to pixel xyxy format
            segments = [xyn2xy(x, w, h, padw, padh) for x in segments]
        labels4.append(labels)
        segments4.extend(segments)

    # Concat/clip labels
    labels4 = np.concatenate(labels4, 0)
    for x in (labels4[:, 1:], *segments4):
        np.clip(x, 0, 2 * s, out=x)  # clip when using random_perspective()
    # img4, labels4 = replicate(img4, labels4)  # replicate

    # Augment
    img4, labels4 = random_perspective(img4, labels4, segments4,
                                       degrees=self.hyp['degrees'],
                                       translate=self.hyp['translate'],
                                       scale=self.hyp['scale'],
                                       shear=self.hyp['shear'],
                                       perspective=self.hyp['perspective'],
                                       border=self.mosaic_border)  # border to remove

    return img4, labels4


def load_mosaic9(self, index):
    # loads images in a 9-mosaic

    labels9, segments9 = [], []
    s = self.img_size
    indices = [index] + [self.indices[random.randint(0, self.n - 1)] for _ in range(8)]  # 8 additional image indices
    for i, index in enumerate(indices):
        # Load image
        img, _, (h, w) = load_image(self, index)

        # place img in img9
        if i == 0:  # center
            img9 = np.full((s * 3, s * 3, img.shape[2]), 114, dtype=np.uint8)  # base image with 4 tiles
            h0, w0 = h, w
            c = s, s, s + w, s + h  # xmin, ymin, xmax, ymax (base) coordinates
        elif i == 1:  # top
            c = s, s - h, s + w, s
        elif i == 2:  # top right
            c = s + wp, s - h, s + wp + w, s
        elif i == 3:  # right
            c = s + w0, s, s + w0 + w, s + h
        elif i == 4:  # bottom right
            c = s + w0, s + hp, s + w0 + w, s + hp + h
        elif i == 5:  # bottom
            c = s + w0 - w, s + h0, s + w0, s + h0 + h
        elif i == 6:  # bottom left
            c = s + w0 - wp - w, s + h0, s + w0 - wp, s + h0 + h
        elif i == 7:  # left
            c = s - w, s + h0 - h, s, s + h0
        elif i == 8:  # top left
            c = s - w, s + h0 - hp - h, s, s + h0 - hp

        padx, pady = c[:2]
        x1, y1, x2, y2 = [max(x, 0) for x in c]  # allocate coords

        # Labels
        labels, segments = self.labels[index].copy(), self.segments[index].copy()
        if labels.size:
            labels[:, 1:] = xywhn2xyxy(labels[:, 1:], w, h, padx, pady)  # normalized xywh to pixel xyxy format
            segments = [xyn2xy(x, w, h, padx, pady) for x in segments]
        labels9.append(labels)
        segments9.extend(segments)

        # Image
        img9[y1:y2, x1:x2] = img[y1 - pady:, x1 - padx:]  # img9[ymin:ymax, xmin:xmax]
        hp, wp = h, w  # height, width previous

    # Offset
    yc, xc = [int(random.uniform(0, s)) for _ in self.mosaic_border]  # mosaic center x, y
    img9 = img9[yc:yc + 2 * s, xc:xc + 2 * s]

    # Concat/clip labels
    labels9 = np.concatenate(labels9, 0)
    labels9[:, [1, 3]] -= xc
    labels9[:, [2, 4]] -= yc
    c = np.array([xc, yc])  # centers
    segments9 = [x - c for x in segments9]

    for x in (labels9[:, 1:], *segments9):
        np.clip(x, 0, 2 * s, out=x)  # clip when using random_perspective()
    # img9, labels9 = replicate(img9, labels9)  # replicate

    # Augment
    img9, labels9 = random_perspective(img9, labels9, segments9,
                                       degrees=self.hyp['degrees'],
                                       translate=self.hyp['translate'],
                                       scale=self.hyp['scale'],
                                       shear=self.hyp['shear'],
                                       perspective=self.hyp['perspective'],
                                       border=self.mosaic_border)  # border to remove

    return img9, labels9


def replicate(img, labels):
    # Replicate labels
    h, w = img.shape[:2]
    boxes = labels[:, 1:].astype(int)
    x1, y1, x2, y2 = boxes.T
    s = ((x2 - x1) + (y2 - y1)) / 2  # side length (pixels)
    for i in s.argsort()[:round(s.size * 0.5)]:  # smallest indices
        x1b, y1b, x2b, y2b = boxes[i]
        bh, bw = y2b - y1b, x2b - x1b
        yc, xc = int(random.uniform(0, h - bh)), int(random.uniform(0, w - bw))  # offset x, y
        x1a, y1a, x2a, y2a = [xc, yc, xc + bw, yc + bh]
        img[y1a:y2a, x1a:x2a] = img[y1b:y2b, x1b:x2b]  # img4[ymin:ymax, xmin:xmax]
        labels = np.append(labels, [[labels[i, 0], x1a, y1a, x2a, y2a]], axis=0)

    return img, labels


def letterbox(img, new_shape=(640, 640), color=(114, 114, 114), auto=True, scaleFill=False, scaleup=True, stride=32):
    # Resize and pad image while meeting stride-multiple constraints
    shape = img.shape[:2]  # current shape [height, width]
    if isinstance(new_shape, int):
        new_shape = (new_shape, new_shape)

    # Scale ratio (new / old)
    r = min(new_shape[0] / shape[0], new_shape[1] / shape[1])
    if not scaleup:  # only scale down, do not scale up (for better test mAP)
        r = min(r, 1.0)

    # Compute padding
    ratio = r, r  # width, height ratios
    new_unpad = int(round(shape[1] * r)), int(round(shape[0] * r))
    dw, dh = new_shape[1] - new_unpad[0], new_shape[0] - new_unpad[1]  # wh padding
    if auto:  # minimum rectangle
        dw, dh = np.mod(dw, stride), np.mod(dh, stride)  # wh padding
    elif scaleFill:  # stretch
        dw, dh = 0.0, 0.0
        new_unpad = (new_shape[1], new_shape[0])
        ratio = new_shape[1] / shape[1], new_shape[0] / shape[0]  # width, height ratios

    dw /= 2  # divide padding into 2 sides
    dh /= 2

    if shape[::-1] != new_unpad:  # resize
        img = cv2.resize(img, new_unpad, interpolation=cv2.INTER_LINEAR)
    top, bottom = int(round(dh - 0.1)), int(round(dh + 0.1))
    left, right = int(round(dw - 0.1)), int(round(dw + 0.1))
    img = cv2.copyMakeBorder(img, top, bottom, left, right, cv2.BORDER_CONSTANT, value=color)  # add border
    return img, ratio, (dw, dh)


def random_perspective(img, targets=(), segments=(), degrees=10, translate=.1, scale=.1, shear=10, perspective=0.0,
                       border=(0, 0)):
    # torchvision.transforms.RandomAffine(degrees=(-10, 10), translate=(.1, .1), scale=(.9, 1.1), shear=(-10, 10))
    # targets = [cls, xyxy]

    height = img.shape[0] + border[0] * 2  # shape(h,w,c)
    width = img.shape[1] + border[1] * 2

    # Center
    C = np.eye(3)
    C[0, 2] = -img.shape[1] / 2  # x translation (pixels)
    C[1, 2] = -img.shape[0] / 2  # y translation (pixels)

    # Perspective
    P = np.eye(3)
    P[2, 0] = random.uniform(-perspective, perspective)  # x perspective (about y)
    P[2, 1] = random.uniform(-perspective, perspective)  # y perspective (about x)

    # Rotation and Scale
    R = np.eye(3)
    a = random.uniform(-degrees, degrees)
    # a += random.choice([-180, -90, 0, 90])  # add 90deg rotations to small rotations
    s = random.uniform(1 - scale, 1 + scale)
    # s = 2 ** random.uniform(-scale, scale)
    R[:2] = cv2.getRotationMatrix2D(angle=a, center=(0, 0), scale=s)

    # Shear
    S = np.eye(3)
    S[0, 1] = math.tan(random.uniform(-shear, shear) * math.pi / 180)  # x shear (deg)
    S[1, 0] = math.tan(random.uniform(-shear, shear) * math.pi / 180)  # y shear (deg)

    # Translation
    T = np.eye(3)
    T[0, 2] = random.uniform(0.5 - translate, 0.5 + translate) * width  # x translation (pixels)
    T[1, 2] = random.uniform(0.5 - translate, 0.5 + translate) * height  # y translation (pixels)

    # Combined rotation matrix
    M = T @ S @ R @ P @ C  # order of operations (right to left) is IMPORTANT
    if (border[0] != 0) or (border[1] != 0) or (M != np.eye(3)).any():  # image changed
        if perspective:
            img = cv2.warpPerspective(img, M, dsize=(width, height), borderValue=(114, 114, 114))
        else:  # affine
            img = cv2.warpAffine(img, M[:2], dsize=(width, height), borderValue=(114, 114, 114))

    # Visualize
    # import matplotlib.pyplot as plt
    # ax = plt.subplots(1, 2, figsize=(12, 6))[1].ravel()
    # ax[0].imshow(img[:, :, ::-1])  # base
    # ax[1].imshow(img2[:, :, ::-1])  # warped

    # Transform label coordinates
    n = len(targets)
    if n:
        use_segments = any(x.any() for x in segments)
        new = np.zeros((n, 4))
        if use_segments:  # warp segments
            segments = resample_segments(segments)  # upsample
            for i, segment in enumerate(segments):
                xy = np.ones((len(segment), 3))
                xy[:, :2] = segment
                xy = xy @ M.T  # transform
                xy = xy[:, :2] / xy[:, 2:3] if perspective else xy[:, :2]  # perspective rescale or affine

                # clip
                new[i] = segment2box(xy, width, height)

        else:  # warp boxes
            xy = np.ones((n * 4, 3))
            xy[:, :2] = targets[:, [1, 2, 3, 4, 1, 4, 3, 2]].reshape(n * 4, 2)  # x1y1, x2y2, x1y2, x2y1
            xy = xy @ M.T  # transform
            xy = (xy[:, :2] / xy[:, 2:3] if perspective else xy[:, :2]).reshape(n, 8)  # perspective rescale or affine

            # create new boxes
            x = xy[:, [0, 2, 4, 6]]
            y = xy[:, [1, 3, 5, 7]]
            new = np.concatenate((x.min(1), y.min(1), x.max(1), y.max(1))).reshape(4, n).T

            # clip
            new[:, [0, 2]] = new[:, [0, 2]].clip(0, width)
            new[:, [1, 3]] = new[:, [1, 3]].clip(0, height)

        # filter candidates
        i = box_candidates(box1=targets[:, 1:5].T * s, box2=new.T, area_thr=0.01 if use_segments else 0.10)
        targets = targets[i]
        targets[:, 1:5] = new[i]

    return img, targets


def box_candidates(box1, box2, wh_thr=2, ar_thr=20, area_thr=0.1, eps=1e-16):  # box1(4,n), box2(4,n)
    # Compute candidate boxes: box1 before augment, box2 after augment, wh_thr (pixels), aspect_ratio_thr, area_ratio
    w1, h1 = box1[2] - box1[0], box1[3] - box1[1]
    w2, h2 = box2[2] - box2[0], box2[3] - box2[1]
    ar = np.maximum(w2 / (h2 + eps), h2 / (w2 + eps))  # aspect ratio
    return (w2 > wh_thr) & (h2 > wh_thr) & (w2 * h2 / (w1 * h1 + eps) > area_thr) & (ar < ar_thr)  # candidates


def cutout(image, labels):
    # Applies image cutout augmentation https://arxiv.org/abs/1708.04552
    h, w = image.shape[:2]

    def bbox_ioa(box1, box2):
        # Returns the intersection over box2 area given box1, box2. box1 is 4, box2 is nx4. boxes are x1y1x2y2
        box2 = box2.transpose()

        # Get the coordinates of bounding boxes
        b1_x1, b1_y1, b1_x2, b1_y2 = box1[0], box1[1], box1[2], box1[3]
        b2_x1, b2_y1, b2_x2, b2_y2 = box2[0], box2[1], box2[2], box2[3]

        # Intersection area
        inter_area = (np.minimum(b1_x2, b2_x2) - np.maximum(b1_x1, b2_x1)).clip(0) * \
                     (np.minimum(b1_y2, b2_y2) - np.maximum(b1_y1, b2_y1)).clip(0)

        # box2 area
        box2_area = (b2_x2 - b2_x1) * (b2_y2 - b2_y1) + 1e-16

        # Intersection over box2 area
        return inter_area / box2_area

    # create random masks
    scales = [0.5] * 1 + [0.25] * 2 + [0.125] * 4 + [0.0625] * 8 + [0.03125] * 16  # image size fraction
    for s in scales:
        mask_h = random.randint(1, int(h * s))
        mask_w = random.randint(1, int(w * s))

        # box
        xmin = max(0, random.randint(0, w) - mask_w // 2)
        ymin = max(0, random.randint(0, h) - mask_h // 2)
        xmax = min(w, xmin + mask_w)
        ymax = min(h, ymin + mask_h)

        # apply random color mask
        image[ymin:ymax, xmin:xmax] = [random.randint(64, 191) for _ in range(3)]

        # return unobscured labels
        if len(labels) and s > 0.03:
            box = np.array([xmin, ymin, xmax, ymax], dtype=np.float32)
            ioa = bbox_ioa(box, labels[:, 1:5])  # intersection over area
            labels = labels[ioa < 0.60]  # remove >60% obscured labels

    return labels


def create_folder(path='./new'):
    # Create folder
    if os.path.exists(path):
        shutil.rmtree(path)  # delete output folder
    os.makedirs(path)  # make new output folder


def flatten_recursive(path='../coco128'):
    # Flatten a recursive directory by bringing all files to top level
    new_path = Path(path + '_flat')
    create_folder(new_path)
    for file in tqdm(glob.glob(str(Path(path)) + '/**/*.*', recursive=True)):
        shutil.copyfile(file, new_path / Path(file).name)


def extract_boxes(path='../coco128/'):  # from utils.datasets import *; extract_boxes('../coco128')
    # Convert detection dataset into classification dataset, with one directory per class

    path = Path(path)  # images dir
    shutil.rmtree(path / 'classifier') if (path / 'classifier').is_dir() else None  # remove existing
    files = list(path.rglob('*.*'))
    n = len(files)  # number of files
    for im_file in tqdm(files, total=n):
        if im_file.suffix[1:] in img_formats:
            # image
            im = cv2.imread(str(im_file))[..., ::-1]  # BGR to RGB
            h, w = im.shape[:2]

            # labels
            lb_file = Path(img2label_paths([str(im_file)])[0])
            if Path(lb_file).exists():
                with open(lb_file, 'r') as f:
                    lb = np.array([x.split() for x in f.read().strip().splitlines()], dtype=np.float32)  # labels

                for j, x in enumerate(lb):
                    c = int(x[0])  # class
                    f = (path / 'classifier') / f'{c}' / f'{path.stem}_{im_file.stem}_{j}.jpg'  # new filename
                    if not f.parent.is_dir():
                        f.parent.mkdir(parents=True)

                    b = x[1:] * [w, h, w, h]  # box
                    # b[2:] = b[2:].max()  # rectangle to square
                    b[2:] = b[2:] * 1.2 + 3  # pad
                    b = xywh2xyxy(b.reshape(-1, 4)).ravel().astype(np.int)

                    b[[0, 2]] = np.clip(b[[0, 2]], 0, w)  # clip boxes outside of image
                    b[[1, 3]] = np.clip(b[[1, 3]], 0, h)
                    assert cv2.imwrite(str(f), im[b[1]:b[3], b[0]:b[2]]), f'box failure in {f}'


def autosplit(path='../coco128', weights=(0.9, 0.1, 0.0)):  # from utils.datasets import *; autosplit('../coco128')
    """ Autosplit a dataset into train/val/test splits and save path/autosplit_*.txt files
    # Arguments
        path:       Path to images directory
        weights:    Train, val, test weights (list)
    """
    path = Path(path)  # images dir
    files = list(path.rglob('*.*'))
    n = len(files)  # number of files
    indices = random.choices([0, 1, 2], weights=weights, k=n)  # assign each image to a split
    txt = ['autosplit_train.txt', 'autosplit_val.txt', 'autosplit_test.txt']  # 3 txt files
    [(path / x).unlink() for x in txt if (path / x).exists()]  # remove existing
    for i, img in tqdm(zip(indices, files), total=n):
        if img.suffix[1:] in img_formats:
            with open(path / txt[i], 'a') as f:
                f.write(str(img) + '\n')  # add image to txt file<|MERGE_RESOLUTION|>--- conflicted
+++ resolved
@@ -383,22 +383,14 @@
 
         # Display cache
         nf, nm, ne, nc, n = cache.pop('results')  # found, missing, empty, corrupted, total
-<<<<<<< HEAD
-        desc = f"Scanning '{cache_path}' for images and labels... {nf} found, {nm} missing, {ne} empty, {nc} corrupted"
-        tqdm(None, desc=prefix + desc, total=n, initial=n)
-=======
         if exists:
             d = f"Scanning '{cache_path}' for images and labels... {nf} found, {nm} missing, {ne} empty, {nc} corrupted"
             tqdm(None, desc=prefix + d, total=n, initial=n)  # display cache results
->>>>>>> bdd88e1e
         assert nf > 0 or not augment, f'{prefix}No labels in {cache_path}. Can not train without labels. See {help_url}'
 
         # Read cache
         cache.pop('hash')  # remove hash
-<<<<<<< HEAD
-=======
         cache.pop('version')  # remove version
->>>>>>> bdd88e1e
         labels, shapes, self.segments = zip(*cache.values())
         self.labels = list(labels)
         self.shapes = np.array(shapes, dtype=np.float64)
@@ -471,11 +463,7 @@
                     nf += 1  # label found
                     with open(lb_file, 'r') as f:
                         l = [x.split() for x in f.read().strip().splitlines()]
-<<<<<<< HEAD
-                        if any([len(x) >= 9 for x in l]):  # is segment
-=======
                         if any([len(x) > 8 for x in l]):  # is segment
->>>>>>> bdd88e1e
                             classes = np.array([x[0] for x in l], dtype=np.float32)
                             segments = [np.array(x[1:], dtype=np.float32).reshape(-1, 2) for x in l]  # (cls, xy1...)
                             l = np.concatenate((classes.reshape(-1, 1), segments2boxes(segments)), 1)  # (cls, xywh)
@@ -484,7 +472,7 @@
                         assert l.shape[1] == 5, 'labels require 5 columns each'
                         assert (l >= 0).all(), 'negative labels'
                         assert (l[:, 1:] <= 1).all(), 'non-normalized or out of bounds coordinate labels'
-                        # assert np.unique(l, axis=0).shape[0] == l.shape[0], 'duplicate labels'
+                        assert np.unique(l, axis=0).shape[0] == l.shape[0], 'duplicate labels'
                     else:
                         ne += 1  # label empty
                         l = np.zeros((0, 5), dtype=np.float32)
